use std::fmt::Write as _;
use std::fs;
use std::path::Path;

use anyhow::{anyhow, Context, Result};
use llmcc_core::context::{CompileCtxt, CompileUnit};
use llmcc_core::graph_builder::{
    build_llmcc_graph, BlockId, BlockRelation, GraphBuildConfig, ProjectGraph,
};
use llmcc_core::ir_builder::{build_llmcc_ir, IrBuildConfig};
use llmcc_core::{print_llmcc_ir, print_llmcc_graph};
use llmcc_core::lang_def::LanguageTrait;
use llmcc_core::symbol::reset_symbol_id_counter;
<<<<<<< HEAD

=======
>>>>>>> ca3ce598
use llmcc_resolver::apply_collected_symbols;
use llmcc_resolver::collector::CollectedSymbols;
use llmcc_rust::LangRust;
use similar::TextDiff;
use tempfile::TempDir;

use crate::corpus::{Corpus, CorpusCase, CorpusFile};

#[derive(Clone)]
struct SymbolSnapshot {
    unit: usize,
    id: u32,
    kind: String,
    name: String,
    fqn: String,
    is_global: bool,
}

#[derive(Clone)]
struct SymbolDependencySnapshot {
    label: String,
    depends_on: Vec<String>,
    depended_by: Vec<String>,
}

#[derive(Clone)]
struct BlockSnapshot {
    label: String,
    kind: String,
    name: String,
}

#[derive(Debug, Clone)]
pub struct RunnerConfig {
    pub filter: Option<String>,
    pub update: bool,
}

#[derive(Debug, Clone, Copy, PartialEq, Eq)]
pub enum CaseStatus {
    Passed,
    Failed,
    Updated,
    NoExpectations,
}

#[derive(Debug, Clone)]
pub struct CaseOutcome {
    pub id: String,
    pub status: CaseStatus,
    pub message: Option<String>,
}

pub fn run_cases(corpus: &mut Corpus, config: RunnerConfig) -> Result<Vec<CaseOutcome>> {
    let mut outcomes = Vec::new();
    let mut matched = 0usize;

    for file in corpus.files_mut() {
        outcomes.extend(run_cases_in_file(
            file,
            config.update,
            config.filter.as_deref(),
            &mut matched,
        )?);
    }

    if matched == 0 {
        return Err(anyhow!(
            "no llmcc-test cases matched filter {:?}",
            config.filter
        ));
    }

    Ok(outcomes)
}

pub fn run_cases_for_file(file: &mut CorpusFile, update: bool) -> Result<Vec<CaseOutcome>> {
    let mut matched = 0usize;
    run_cases_in_file(file, update, None, &mut matched)
}

fn run_cases_in_file(
    file: &mut CorpusFile,
    update: bool,
    filter: Option<&str>,
    matched: &mut usize,
) -> Result<Vec<CaseOutcome>> {
    let mut file_outcomes = Vec::new();
    for idx in 0..file.cases.len() {
        let run_case = {
            let case = &file.cases[idx];
            if let Some(filter_term) = filter {
                case.id().contains(filter_term)
            } else {
                true
            }
        };

        if !run_case {
            continue;
        }

        *matched += 1;
        let (outcome, mutated) = {
            let case = &mut file.cases[idx];
            evaluate_case(case, update)?
        };
        if mutated {
            file.mark_dirty();
        }
        file_outcomes.push(outcome);
    }
    Ok(file_outcomes)
}

fn evaluate_case(case: &mut CorpusCase, update: bool) -> Result<(CaseOutcome, bool)> {
    let case_id = case.id();

    if case.expectations.is_empty() {
        return Ok((
            CaseOutcome {
                id: case_id,
                status: CaseStatus::NoExpectations,
                message: Some("no expectation blocks declared".to_string()),
            },
            false,
        ));
    }

    reset_symbol_id_counter();
    let summary = build_pipeline_summary(case)?;
    let mut mutated = false;
    let mut status = CaseStatus::Passed;
    let mut failures = Vec::new();

    for expect in &mut case.expectations {
        let kind = expect.kind.as_str();
        let actual = render_expectation(kind, &summary, &case_id)?;
        let expected_norm = normalize(kind, &expect.value);
        let actual_norm = normalize(kind, &actual);

        if expected_norm == actual_norm {
            continue;
        }

        if update {
            expect.value = ensure_trailing_newline(actual);
            mutated = true;
            status = CaseStatus::Updated;
        } else {
            status = CaseStatus::Failed;
            failures.push(format_expectation_diff(
                &expect.kind,
                &expect.value,
                &actual,
            ));
        }
    }

    let message = if failures.is_empty() {
        None
    } else {
        Some(failures.join("\n"))
    };

    Ok((
        CaseOutcome {
            id: case_id,
            status,
            message,
        },
        mutated,
    ))
}

fn build_pipeline_summary(case: &CorpusCase) -> Result<PipelineSummary> {
    let needs_symbols = case
        .expectations
        .iter()
        .any(|expect| expect.kind == "symbols");
    let needs_graph = case
        .expectations
        .iter()
        .any(|expect| expect.kind == "graph");
    let needs_block_reports = case
        .expectations
        .iter()
        .any(|expect| expect.kind == "blocks" || expect.kind == "block-deps");
<<<<<<< HEAD
    let needs_block_graph = case
        .expectations
        .iter()
        .any(|expect| expect.kind == "block-graph");
=======
>>>>>>> ca3ce598
    let needs_symbol_deps = case
        .expectations
        .iter()
        .any(|expect| expect.kind == "symbol-deps");

<<<<<<< HEAD
    if !needs_symbols
        && !needs_graph
        && !needs_block_reports
        && !needs_block_graph
        && !needs_symbol_deps
    {
=======
    if !needs_symbols && !needs_graph && !needs_block_reports && !needs_symbol_deps {
>>>>>>> ca3ce598
        return Ok(PipelineSummary::default());
    }

    let project = materialize_case(case)?;
    let summary = match case.lang.as_str() {
<<<<<<< HEAD
        "rust" => collect_pipeline::<LangRust>(
            &project.paths,
            needs_symbols,
            needs_graph,
            needs_block_reports,
            needs_block_graph,
            needs_symbol_deps,
        )?,
=======
        "rust" => {
            collect_pipeline::<LangRust>(
                &project.paths,
                needs_symbols,
                needs_graph,
                needs_block_reports,
                needs_symbol_deps,
            )?
        }
>>>>>>> ca3ce598
        other => {
            return Err(anyhow!(
                "unsupported lang '{}' requested by {}",
                other,
                case.id()
            ))
        }
    };
    drop(project);

    Ok(summary)
}

#[derive(Default)]
struct PipelineSummary {
    symbols: Option<Vec<SymbolSnapshot>>,
    graph_dot: Option<String>,
    block_list: Option<Vec<BlockSnapshot>>,
    block_deps: Option<Vec<SymbolDependencySnapshot>>,
    symbol_deps: Option<Vec<SymbolDependencySnapshot>>,
<<<<<<< HEAD
    block_graph: Option<String>,
=======
>>>>>>> ca3ce598
}

fn render_expectation(kind: &str, summary: &PipelineSummary, case_id: &str) -> Result<String> {
    match kind {
        "symbols" => {
            let symbols = summary
                .symbols
                .as_ref()
                .ok_or_else(|| anyhow!("case {} requested symbols but summary missing", case_id))?;
            Ok(render_symbol_snapshot(symbols))
        }
        "graph" => summary.graph_dot.clone().ok_or_else(|| {
            anyhow!(
                "case {} requested graph output but summary missing",
                case_id
            )
        }),
        "blocks" => summary
            .block_list
            .as_ref()
            .map(|list| render_block_snapshot(list))
            .ok_or_else(|| {
<<<<<<< HEAD
                anyhow!(
                    "case {} requested blocks output but summary missing",
                    case_id
                )
            }),
        "block-deps" => summary
            .block_deps
            .as_ref()
            .map(|deps| render_symbol_dependencies(deps))
            .ok_or_else(|| {
                anyhow!(
                    "case {} requested block-deps output but summary missing",
                    case_id
                )
            }),
        "block-graph" => summary.block_graph.clone().ok_or_else(|| {
            anyhow!(
                "case {} requested block-graph output but summary missing",
                case_id
            )
        }),
        "symbol-deps" => {
            let deps = summary.symbol_deps.as_ref().ok_or_else(|| {
                anyhow!("case {} requested symbol-deps but summary missing", case_id)
            })?;
=======
            anyhow!(
                "case {} requested blocks output but summary missing",
                case_id
            )
        }),
        "block-deps" => summary
            .block_deps
            .as_ref()
            .map(|deps| render_symbol_dependencies(deps))
            .ok_or_else(|| {
                anyhow!(
                    "case {} requested block-deps output but summary missing",
                    case_id
                )
            }),
        "symbol-deps" => {
            let deps = summary
                .symbol_deps
                .as_ref()
                .ok_or_else(|| anyhow!("case {} requested symbol-deps but summary missing", case_id))?;
>>>>>>> ca3ce598
            Ok(render_symbol_dependencies(deps))
        }
        other => Err(anyhow!(
            "case {} uses unsupported expectation '{}'",
            case_id,
            other
        )),
    }
}

fn render_symbol_snapshot(entries: &[SymbolSnapshot]) -> String {
    if entries.is_empty() {
        return "none\n".to_string();
    }

    let mut rows = entries.to_vec();
    rows.sort_by(|a, b| {
        a.unit
            .cmp(&b.unit)
            .then_with(|| a.id.cmp(&b.id))
            .then_with(|| a.kind.cmp(&b.kind))
            .then_with(|| a.name.cmp(&b.name))
            .then_with(|| a.fqn.cmp(&b.fqn))
    });

    let label_width = rows
        .iter()
        .map(|row| format!("u{}:{}", row.unit, row.id).len())
        .max()
        .unwrap_or(0);
    let kind_width = rows.iter().map(|row| row.kind.len()).max().unwrap_or(0);
    let name_width = rows.iter().map(|row| row.name.len()).max().unwrap_or(0);
<<<<<<< HEAD
    let fqn_width = rows.iter().map(|row| row.fqn.len()).max().unwrap_or(0);
    let global_width = if rows.iter().any(|row| row.is_global) {
        "[global]".len()
    } else {
        0
    };

    let mut buf = String::new();
    for row in rows {
        let label = format!("u{}:{}", row.unit, row.id);
        let _ = writeln!(
            buf,
            "{:<label_width$} | {:kind_width$} | {:name_width$} | {:fqn_width$} | {:global_width$}",
            label,
            row.kind,
            row.name,
            row.fqn,
            if row.is_global { "[global]" } else { "" },
            label_width = label_width,
            kind_width = kind_width,
            name_width = name_width,
            fqn_width = fqn_width,
            global_width = global_width,
=======

    let mut buf = String::new();
    for row in rows {
        let fqn_display = if row.is_global {
            format!("{} [global]", row.fqn)
        } else {
            row.fqn.clone()
        };
        let label = format!("u{}:{}", row.unit, row.id);
        let _ = writeln!(
            buf,
            "{:<label_width$} | {:kind_width$} | {:name_width$} | {}",
            label,
            row.kind,
            row.name,
            fqn_display,
            label_width = label_width,
            kind_width = kind_width,
            name_width = name_width,
        );
    }
    buf
}

fn render_block_snapshot(entries: &[BlockSnapshot]) -> String {
    if entries.is_empty() {
        return "none\n".to_string();
    }

    let mut rows = entries.to_vec();
    rows.sort_by(|a, b| {
        a.label
            .cmp(&b.label)
            .then_with(|| a.kind.cmp(&b.kind))
            .then_with(|| a.name.cmp(&b.name))
    });

    let label_width = rows
        .iter()
        .map(|row| row.label.len())
        .max()
        .unwrap_or(0);
    let kind_width = rows.iter().map(|row| row.kind.len()).max().unwrap_or(0);
    let name_width = rows.iter().map(|row| row.name.len()).max().unwrap_or(0);

    let mut buf = String::new();
    for row in rows {
        let _ = writeln!(
            buf,
            "{:<label_width$} | {:kind_width$} | {:name_width$}",
            row.label,
            row.kind,
            row.name,
            label_width = label_width,
            kind_width = kind_width,
            name_width = name_width,
>>>>>>> ca3ce598
        );
    }
    buf
}

<<<<<<< HEAD
fn render_block_snapshot(entries: &[BlockSnapshot]) -> String {
    if entries.is_empty() {
        return "none\n".to_string();
    }

    let mut rows = entries.to_vec();
    rows.sort_by(|a, b| {
        a.label
            .cmp(&b.label)
            .then_with(|| a.kind.cmp(&b.kind))
            .then_with(|| a.name.cmp(&b.name))
    });

    let label_width = rows.iter().map(|row| row.label.len()).max().unwrap_or(0);
    let kind_width = rows.iter().map(|row| row.kind.len()).max().unwrap_or(0);
    let name_width = rows.iter().map(|row| row.name.len()).max().unwrap_or(0);

    let mut buf = String::new();
    for row in rows {
        let _ = writeln!(
            buf,
            "{:<label_width$} | {:kind_width$} | {:name_width$}",
            row.label,
            row.kind,
            row.name,
            label_width = label_width,
            kind_width = kind_width,
            name_width = name_width,
        );
    }
    buf
}

=======
>>>>>>> ca3ce598
fn render_symbol_dependencies(entries: &[SymbolDependencySnapshot]) -> String {
    if entries.is_empty() {
        return "none\n".to_string();
    }

    let mut rows = entries.to_vec();
    rows.sort_by(|a, b| a.label.cmp(&b.label));

    let mut buf = String::new();
    for row in rows {
        let mut depends = row.depends_on.clone();
        depends.sort();
        let mut depended = row.depended_by.clone();
        depended.sort();
<<<<<<< HEAD
        if !depends.is_empty() {
            let _ = writeln!(buf, "{} -> [{}]", row.label, depends.join(", "));
        }
        if !depended.is_empty() {
            let _ = writeln!(buf, "{} <- [{}]", row.label, depended.join(", "));
        }
=======
        let _ = writeln!(buf, "{} -> [{}]", row.label, depends.join(", "));
        let _ = writeln!(buf, "{} <- [{}]", row.label, depended.join(", "));
>>>>>>> ca3ce598
    }
    buf
}

fn format_expectation_diff(kind: &str, expected: &str, actual: &str) -> String {
    let diff = TextDiff::from_lines(expected, actual);
    let mut buf = String::new();
    let _ = writeln!(buf, "Expectation '{kind}' mismatch:");
    for change in diff.iter_all_changes() {
        let sign = match change.tag() {
            similar::ChangeTag::Delete => "-",
            similar::ChangeTag::Insert => "+",
            similar::ChangeTag::Equal => " ",
        };
        let _ = write!(buf, "{sign}{}", change);
    }
    buf
}

fn normalize(kind: &str, text: &str) -> String {
    let canonical = text
        .replace("\r\n", "\n")
        .trim_end_matches('\n')
        .to_string();

    match kind {
        "symbols" | "blocks" => normalize_symbols(&canonical),
        "symbol-deps" | "block-deps" => normalize_symbol_deps(&canonical),
<<<<<<< HEAD
        "graph" => normalize_graph(&canonical),
        "block-graph" => normalize_block_graph(&canonical),
=======
>>>>>>> ca3ce598
        _ => canonical,
    }
}

fn normalize_symbols(text: &str) -> String {
    let mut rows: Vec<(usize, u32, String)> = text
        .lines()
        .filter_map(|line| {
            let line = line.trim();
            if line.is_empty() {
                return None;
            }

            let parts: Vec<_> = line.split('|').map(|part| part.trim()).collect();
            if parts.is_empty() {
                return None;
            }

            let label = parts[0];
            let (unit, id) = parse_unit_and_id(label);
            let kind = parts.get(1).copied().unwrap_or("");
            let name = parts.get(2).copied().unwrap_or("");
            let mut fqn = parts.get(3).copied().unwrap_or("");
            let mut global = parts.get(4).copied().unwrap_or("");

            if parts.len() == 4 && fqn.ends_with("[global]") {
                if let Some(stripped) = fqn.strip_suffix(" [global]") {
                    fqn = stripped.trim_end();
                }
                global = "[global]";
            }

            let canonical = format!("{label} | {kind} | {name} | {fqn} | {global}");
            Some((unit, id, canonical))
        })
        .collect();

    rows.sort_by(|a, b| {
        a.0.cmp(&b.0)
            .then_with(|| a.1.cmp(&b.1))
            .then_with(|| a.2.cmp(&b.2))
    });

    rows.into_iter()
        .map(|(_, _, row)| row)
        .collect::<Vec<_>>()
        .join("\n")
}

fn normalize_symbol_deps(text: &str) -> String {
    let mut rows: Vec<_> = text
        .lines()
<<<<<<< HEAD
        .filter_map(|line| {
            let trimmed = line.trim();
            if trimmed.is_empty() || is_empty_relation(trimmed) {
                return None;
            }
            Some(trimmed.to_string())
        })
=======
        .filter(|line| !line.trim().is_empty())
        .map(|line| line.trim().to_string())
>>>>>>> ca3ce598
        .collect();
    rows.sort();
    rows.join("\n")
}

<<<<<<< HEAD
fn normalize_block_graph(text: &str) -> String {
    let trimmed = text.trim();
    if trimmed.is_empty() {
        return String::new();
    }

    match parse_sexpr(trimmed) {
        Ok(exprs) => exprs
            .into_iter()
            .map(|expr| format_sexpr(&expr))
            .collect::<Vec<_>>()
            .join("\n"),
        Err(_) => trimmed.to_string(),
    }
}

fn is_empty_relation(line: &str) -> bool {
    if let Some((_, rhs)) = line.split_once("->") {
        if rhs.trim() == "[]" {
            return true;
        }
    }
    if let Some((_, rhs)) = line.split_once("<-") {
        if rhs.trim() == "[]" {
            return true;
        }
    }
    false
}

fn normalize_graph(text: &str) -> String {
    let trimmed = text.trim();
    if trimmed.starts_with("digraph") {
        normalize_dot_paths(trimmed)
    } else {
        trimmed.to_string()
    }
}

fn normalize_graph_path(path: &str) -> String {
    use std::path::Path;

    let (path_part, line_part) = match path.rsplit_once(':') {
        Some((p, line)) if line.chars().all(|ch| ch.is_ascii_digit()) => (p, format!(":{line}")),
        _ => (path, String::new()),
    };

    let path_obj = Path::new(path_part);
    let components: Vec<_> = path_obj
        .components()
        .filter_map(|comp| comp.as_os_str().to_str())
        .collect();

    let start = components
        .iter()
        .rposition(|comp| *comp == "src")
        .map(|idx| idx.saturating_sub(1))
        .unwrap_or(components.len().saturating_sub(3));

    let mut shortened = components[start..].join("/");
    if shortened.is_empty() {
        shortened = path_obj
            .file_name()
            .and_then(|name| name.to_str())
            .unwrap_or(path_part)
            .to_string();
    }

    format!("{shortened}{line_part}")
}

fn normalize_dot_paths(dot: &str) -> String {
    dot.lines()
        .map(|line| {
            if let Some(start) = line.find("full_path=") {
                let prefix = &line[..start];
                let rest = &line[start..];
                if let Some((before_path, after_path)) = rest.split_once('"') {
                    if let Some((path, suffix)) = after_path.split_once('"') {
                        let normalized = normalize_graph_path(path);
                        return format!("{}{}\"{}\"{}", prefix, before_path, normalized, suffix);
                    }
                }
            }
            line.to_string()
        })
        .collect::<Vec<_>>()
        .join("\n")
}

=======
>>>>>>> ca3ce598
fn parse_unit_and_id(token: &str) -> (usize, u32) {
    if let Some(stripped) = token.strip_prefix('u') {
        if let Some((unit_str, id_str)) = stripped.split_once(':') {
            if let (Ok(unit), Ok(id)) = (unit_str.parse::<usize>(), id_str.parse::<u32>()) {
                return (unit, id);
            }
        }
    }

    (usize::MAX, u32::MAX)
}

fn ensure_trailing_newline(mut text: String) -> String {
    if !text.ends_with('\n') {
        text.push('\n');
    }
    text
}

#[derive(Debug, Clone)]
enum SExpr {
    Atom(String),
    List(Vec<SExpr>),
}

fn parse_sexpr(input: &str) -> Result<Vec<SExpr>, ()> {
    let tokens = tokenize(input);
    let mut idx = 0;
    let mut exprs = Vec::new();
    while idx < tokens.len() {
        exprs.push(parse_expr(&tokens, &mut idx)?);
    }
    Ok(exprs)
}

fn tokenize(input: &str) -> Vec<String> {
    let mut tokens = Vec::new();
    let mut current = String::new();
    let mut chars = input.chars().peekable();
    while let Some(ch) = chars.next() {
        match ch {
            '(' | ')' => {
                if !current.trim().is_empty() {
                    tokens.push(current.trim().to_string());
                }
                current.clear();
                tokens.push(ch.to_string());
            }
            '"' => {
                if !current.trim().is_empty() {
                    tokens.push(current.trim().to_string());
                }
                current.clear();
                let mut literal = String::new();
                while let Some(&next) = chars.peek() {
                    chars.next();
                    if next == '"' {
                        break;
                    }
                    literal.push(next);
                }
                tokens.push(literal);
            }
            _ if ch.is_whitespace() => {
                if !current.trim().is_empty() {
                    tokens.push(current.trim().to_string());
                }
                current.clear();
            }
            _ => current.push(ch),
        }
    }
    if !current.trim().is_empty() {
        tokens.push(current.trim().to_string());
    }
    tokens
}

fn parse_expr(tokens: &[String], idx: &mut usize) -> Result<SExpr, ()> {
    if *idx >= tokens.len() {
        return Err(());
    }
    let token = tokens[*idx].clone();
    *idx += 1;
    match token.as_str() {
        "(" => {
            let mut items = Vec::new();
            while *idx < tokens.len() && tokens[*idx] != ")" {
                items.push(parse_expr(tokens, idx)?);
            }
            if *idx >= tokens.len() || tokens[*idx] != ")" {
                return Err(());
            }
            *idx += 1;
            Ok(SExpr::List(items))
        }
        ")" => Err(()),
        literal => Ok(SExpr::Atom(literal.to_string())),
    }
}

fn format_sexpr(expr: &SExpr) -> String {
    match expr {
        SExpr::Atom(atom) => atom.clone(),
        SExpr::List(items) => {
            let parts: Vec<String> = items.iter().map(format_sexpr).collect();
            format!("({})", parts.join(" "))
        }
    }
}

struct MaterializedProject {
    #[allow(dead_code)]
    temp_dir: TempDir,
    paths: Vec<String>,
}

fn materialize_case(case: &CorpusCase) -> Result<MaterializedProject> {
    let temp_dir = tempfile::tempdir().context("failed to create temp dir for llmcc-test")?;
    let mut paths = Vec::with_capacity(case.files.len());

    for file in &case.files {
        let abs_path = temp_dir.path().join(Path::new(&file.path));
        if let Some(parent) = abs_path.parent() {
            fs::create_dir_all(parent)
                .with_context(|| format!("failed to create {}", parent.display()))?;
        }
        fs::write(&abs_path, file.contents.as_bytes()).with_context(|| {
            format!(
                "failed to write virtual file {} for {}",
                abs_path.display(),
                case.id()
            )
        })?;
        paths.push(abs_path.to_string_lossy().to_string());
    }

    Ok(MaterializedProject { temp_dir, paths })
}

fn collect_pipeline<L>(
    files: &[String],
    keep_symbols: bool,
    build_graph: bool,
    build_block_reports: bool,
<<<<<<< HEAD
    build_block_graph: bool,
=======
>>>>>>> ca3ce598
    keep_symbol_deps: bool,
) -> Result<PipelineSummary>
where
    L: LanguageTrait<SymbolCollection = CollectedSymbols>,
{
    let cc = CompileCtxt::from_files::<L>(files)
        .with_context(|| format!("failed to build compile context for {:?}", files))?;
    build_llmcc_ir::<L>(&cc, IrBuildConfig).map_err(|err| anyhow!(err))?;
    let globals = cc.create_globals();
    let unit_count = cc.get_files().len();
    let mut collections = Vec::with_capacity(unit_count);
    for index in 0..unit_count {
        let unit = cc.compile_unit(index);
        print_llmcc_ir(unit);
        let collected = L::collect_symbols(unit);
        apply_collected_symbols(unit, globals, &collected);
        collections.push(collected);
    }
<<<<<<< HEAD
    let mut project_graph = if build_graph || build_block_reports || build_block_graph {
=======
    let mut project_graph = if build_graph || build_block_reports {
>>>>>>> ca3ce598
        Some(ProjectGraph::new(&cc))
    } else {
        None
    };
    for (index, collection) in collections.iter().enumerate() {
        let unit = cc.compile_unit(index);
        L::bind_symbols(unit, globals, collection);
        if let Some(project) = project_graph.as_mut() {
            let unit_graph = build_llmcc_graph::<L>(unit, index, GraphBuildConfig)
                .map_err(|err| anyhow!(err))?;
            print_llmcc_graph(unit_graph.root(), unit);
            project.add_child(unit_graph);
        }
    }
<<<<<<< HEAD
    let (graph_dot, block_list, block_deps, block_graph) = if let Some(mut project) = project_graph
    {
=======
    let (graph_dot, block_list, block_deps) = if let Some(mut project) = project_graph {
>>>>>>> ca3ce598
        project.link_units();
        let graph = if build_graph {
            Some(project.render_design_graph())
        } else {
            None
        };
        let (list, deps) = if build_block_reports {
            let (blocks, deps) = render_block_reports(&project);
            (Some(blocks), Some(deps))
<<<<<<< HEAD
        } else {
            (None, None)
        };
        let block_graph = if build_block_graph {
            Some(render_block_graph(&project))
=======
>>>>>>> ca3ce598
        } else {
            (None, None)
        };
<<<<<<< HEAD
        (graph, list, deps, block_graph)
    } else {
        (None, None, None, None)
=======
        (graph, list, deps)
    } else {
        (None, None, None)
>>>>>>> ca3ce598
    };

    let symbols = if keep_symbols {
        Some(snapshot_symbols(&cc))
    } else {
        None
    };

    let symbol_deps = if keep_symbol_deps {
        Some(snapshot_symbol_dependencies(&cc))
    } else {
        None
    };

    Ok(PipelineSummary {
        symbols,
        graph_dot,
        block_list,
        block_deps,
        symbol_deps,
<<<<<<< HEAD
        block_graph,
=======
>>>>>>> ca3ce598
    })
}

fn render_block_graph(project: &ProjectGraph) -> String {
    let mut units: Vec<_> = project.units().iter().collect();
    if units.is_empty() {
        return "none\n".to_string();
    }

    units.sort_by_key(|unit| unit.unit_index());

    let mut sections = Vec::new();
    for unit_graph in units {
        let unit = project.cc.compile_unit(unit_graph.unit_index());
        let mut buf = String::new();
        render_block_graph_node(unit_graph.root(), unit, 0, &mut buf);
        sections.push(buf.trim_end().to_string());
    }

    if sections.is_empty() {
        "none\n".to_string()
    } else {
        let mut joined = sections.join("\n\n");
        joined.push('\n');
        joined
    }
}

fn render_block_graph_node(
    block_id: BlockId,
    unit: CompileUnit<'_>,
    depth: usize,
    buf: &mut String,
) {
    let block = unit.bb(block_id);
    let indent = "    ".repeat(depth);
    let kind = block.kind().to_string();
    let _ = write!(buf, "{}({}:{}", indent, kind, block_id.as_u32());

    if let Some(name) = block
        .base()
        .and_then(|base| base.opt_get_name())
        .filter(|name| !name.is_empty())
    {
        let _ = write!(buf, " {}", name);
    }

    let children = block.children();
    if children.is_empty() {
        buf.push_str(")\n");
        return;
    }

    buf.push('\n');
    for &child_id in children {
        render_block_graph_node(child_id, unit, depth + 1, buf);
    }
    buf.push_str(&indent);
    buf.push_str(")\n");
}

fn snapshot_symbols(cc: &CompileCtxt<'_>) -> Vec<SymbolSnapshot> {
    let symbol_map = cc.symbol_map.read();
    let mut rows = Vec::with_capacity(symbol_map.len());
    for (sym_id, symbol) in symbol_map.iter() {
        let mut fqn = symbol.fqn_name.read().clone();
        if fqn.is_empty() {
            fqn = symbol.name.clone();
        }

        rows.push(SymbolSnapshot {
            unit: symbol.unit_index().unwrap_or_default(),
            id: sym_id.0,
            kind: format!("{:?}", symbol.kind()),
            name: symbol.name.clone(),
            fqn,
            is_global: symbol.is_global(),
        });
    }

    rows
}

fn snapshot_symbol_dependencies(cc: &CompileCtxt<'_>) -> Vec<SymbolDependencySnapshot> {
    use std::collections::HashMap;

    let symbol_map = cc.symbol_map.read();
    let mut cache: HashMap<u32, SymbolDependencySnapshot> = HashMap::new();

    for (sym_id, symbol) in symbol_map.iter() {
<<<<<<< HEAD
        let label = format!("u{}:{}", symbol.unit_index().unwrap_or_default(), sym_id.0);
=======
        let label = format!(
            "u{}:{}",
            symbol.unit_index().unwrap_or_default(),
            sym_id.0
        );
>>>>>>> ca3ce598
        cache.insert(
            sym_id.0,
            SymbolDependencySnapshot {
                label,
                depends_on: Vec::new(),
                depended_by: Vec::new(),
            },
        );
    }

    for (sym_id, symbol) in symbol_map.iter() {
        let deps = symbol.depends.read().clone();
        for dep in deps {
            if let Some(target) = symbol_map.get(&dep) {
<<<<<<< HEAD
                let dep_label = format!("u{}:{}", target.unit_index().unwrap_or_default(), dep.0);
=======
                let dep_label = format!(
                    "u{}:{}",
                    target.unit_index().unwrap_or_default(),
                    dep.0
                );
>>>>>>> ca3ce598
                if let Some(entry) = cache.get_mut(&sym_id.0) {
                    entry.depends_on.push(dep_label.clone());
                }
                if let Some(target_entry) = cache.get_mut(&dep.0) {
                    target_entry.depended_by.push(format!(
                        "u{}:{}",
                        symbol.unit_index().unwrap_or_default(),
                        sym_id.0
                    ));
                }
            }
        }
    }

    let mut output: Vec<_> = cache.into_values().collect();
    for entry in &mut output {
        entry.depends_on.sort();
        entry.depended_by.sort();
    }
    output
}
<<<<<<< HEAD
fn render_block_reports(
    project: &ProjectGraph,
) -> (Vec<BlockSnapshot>, Vec<SymbolDependencySnapshot>) {
=======
fn render_block_reports(project: &ProjectGraph) -> (Vec<BlockSnapshot>, Vec<SymbolDependencySnapshot>) {
>>>>>>> ca3ce598
    use std::collections::BTreeMap;
    use std::collections::HashMap;

    let indexes = project.cc.block_indexes.read();
    let mut units: BTreeMap<usize, Vec<(BlockDescriptor, Vec<BlockDescriptor>)>> = BTreeMap::new();

    for unit_graph in project.units() {
        let unit_index = unit_graph.unit_index();
        let mut entries = Vec::new();

        for (_name_opt, kind, block_id) in indexes.find_by_unit(unit_index) {
            let Some(mut desc) = describe_block(block_id, &indexes) else {
                continue;
            };
            desc.kind = kind.to_string();

            let mut deps = unit_graph
                .edges()
                .get_related(block_id, BlockRelation::DependsOn);
            deps.sort_unstable_by_key(|id| id.as_u32());
            deps.dedup();
            let mut dep_descs: Vec<BlockDescriptor> = deps
                .into_iter()
                .filter_map(|id| describe_block(id, &indexes))
                .collect();
            dep_descs.sort_by(|a, b| (a.unit, &a.name).cmp(&(b.unit, &b.name)));
            entries.push((desc, dep_descs));
        }

        entries.sort_by(|a, b| a.0.name.cmp(&b.0.name));
        if !entries.is_empty() {
            units.insert(unit_index, entries);
        }
    }

    let mut block_rows = Vec::new();
    let mut dep_map: HashMap<String, SymbolDependencySnapshot> = HashMap::new();

    for (_unit, blocks) in units {
        for (block, deps) in blocks {
            let label = format!("u{}:{}", block.unit, block.id.as_u32());
            block_rows.push(BlockSnapshot {
                label: label.clone(),
                kind: block.kind.clone(),
                name: block.name.clone(),
            });

            {
                let entry = dep_map
                    .entry(label.clone())
                    .or_insert(SymbolDependencySnapshot {
                        label: label.clone(),
                        depends_on: Vec::new(),
                        depended_by: Vec::new(),
                    });

                for dep in &deps {
                    let dep_label = format!("u{}:{}", dep.unit, dep.id.as_u32());
                    entry.depends_on.push(dep_label.clone());
                }
            }

            for dep in deps {
                let dep_label = format!("u{}:{}", dep.unit, dep.id.as_u32());
                dep_map
                    .entry(dep_label.clone())
                    .or_insert(SymbolDependencySnapshot {
                        label: dep_label.clone(),
                        depends_on: Vec::new(),
                        depended_by: Vec::new(),
                    })
                    .depended_by
                    .push(label.clone());
            }
        }
    }

    for snapshot in dep_map.values_mut() {
        snapshot.depends_on.sort();
        snapshot.depended_by.sort();
    }

    block_rows.sort_by(|a, b| a.label.cmp(&b.label));
    let mut deps: Vec<_> = dep_map.into_values().collect();
    deps.sort_by(|a, b| a.label.cmp(&b.label));

    (block_rows, deps)
}

#[derive(Clone)]
struct BlockDescriptor {
    name: String,
    kind: String,
    unit: usize,
    id: llmcc_core::graph_builder::BlockId,
}

fn describe_block(
    block_id: llmcc_core::graph_builder::BlockId,
    indexes: &llmcc_core::context::BlockIndexMaps,
) -> Option<BlockDescriptor> {
    let (unit, name, kind) = indexes.get_block_info(block_id)?;
    let name = name.unwrap_or_else(|| format!("block#{block_id}"));
    Some(BlockDescriptor {
        name,
        kind: kind.to_string(),
        unit,
        id: block_id,
    })
}<|MERGE_RESOLUTION|>--- conflicted
+++ resolved
@@ -11,10 +11,7 @@
 use llmcc_core::{print_llmcc_ir, print_llmcc_graph};
 use llmcc_core::lang_def::LanguageTrait;
 use llmcc_core::symbol::reset_symbol_id_counter;
-<<<<<<< HEAD
-
-=======
->>>>>>> ca3ce598
+
 use llmcc_resolver::apply_collected_symbols;
 use llmcc_resolver::collector::CollectedSymbols;
 use llmcc_rust::LangRust;
@@ -203,34 +200,26 @@
         .expectations
         .iter()
         .any(|expect| expect.kind == "blocks" || expect.kind == "block-deps");
-<<<<<<< HEAD
     let needs_block_graph = case
         .expectations
         .iter()
         .any(|expect| expect.kind == "block-graph");
-=======
->>>>>>> ca3ce598
     let needs_symbol_deps = case
         .expectations
         .iter()
         .any(|expect| expect.kind == "symbol-deps");
 
-<<<<<<< HEAD
     if !needs_symbols
         && !needs_graph
         && !needs_block_reports
         && !needs_block_graph
         && !needs_symbol_deps
     {
-=======
-    if !needs_symbols && !needs_graph && !needs_block_reports && !needs_symbol_deps {
->>>>>>> ca3ce598
         return Ok(PipelineSummary::default());
     }
 
     let project = materialize_case(case)?;
     let summary = match case.lang.as_str() {
-<<<<<<< HEAD
         "rust" => collect_pipeline::<LangRust>(
             &project.paths,
             needs_symbols,
@@ -239,17 +228,6 @@
             needs_block_graph,
             needs_symbol_deps,
         )?,
-=======
-        "rust" => {
-            collect_pipeline::<LangRust>(
-                &project.paths,
-                needs_symbols,
-                needs_graph,
-                needs_block_reports,
-                needs_symbol_deps,
-            )?
-        }
->>>>>>> ca3ce598
         other => {
             return Err(anyhow!(
                 "unsupported lang '{}' requested by {}",
@@ -270,10 +248,7 @@
     block_list: Option<Vec<BlockSnapshot>>,
     block_deps: Option<Vec<SymbolDependencySnapshot>>,
     symbol_deps: Option<Vec<SymbolDependencySnapshot>>,
-<<<<<<< HEAD
     block_graph: Option<String>,
-=======
->>>>>>> ca3ce598
 }
 
 fn render_expectation(kind: &str, summary: &PipelineSummary, case_id: &str) -> Result<String> {
@@ -296,7 +271,6 @@
             .as_ref()
             .map(|list| render_block_snapshot(list))
             .ok_or_else(|| {
-<<<<<<< HEAD
                 anyhow!(
                     "case {} requested blocks output but summary missing",
                     case_id
@@ -322,28 +296,6 @@
             let deps = summary.symbol_deps.as_ref().ok_or_else(|| {
                 anyhow!("case {} requested symbol-deps but summary missing", case_id)
             })?;
-=======
-            anyhow!(
-                "case {} requested blocks output but summary missing",
-                case_id
-            )
-        }),
-        "block-deps" => summary
-            .block_deps
-            .as_ref()
-            .map(|deps| render_symbol_dependencies(deps))
-            .ok_or_else(|| {
-                anyhow!(
-                    "case {} requested block-deps output but summary missing",
-                    case_id
-                )
-            }),
-        "symbol-deps" => {
-            let deps = summary
-                .symbol_deps
-                .as_ref()
-                .ok_or_else(|| anyhow!("case {} requested symbol-deps but summary missing", case_id))?;
->>>>>>> ca3ce598
             Ok(render_symbol_dependencies(deps))
         }
         other => Err(anyhow!(
@@ -376,7 +328,6 @@
         .unwrap_or(0);
     let kind_width = rows.iter().map(|row| row.kind.len()).max().unwrap_or(0);
     let name_width = rows.iter().map(|row| row.name.len()).max().unwrap_or(0);
-<<<<<<< HEAD
     let fqn_width = rows.iter().map(|row| row.fqn.len()).max().unwrap_or(0);
     let global_width = if rows.iter().any(|row| row.is_global) {
         "[global]".len()
@@ -400,70 +351,11 @@
             name_width = name_width,
             fqn_width = fqn_width,
             global_width = global_width,
-=======
-
-    let mut buf = String::new();
-    for row in rows {
-        let fqn_display = if row.is_global {
-            format!("{} [global]", row.fqn)
-        } else {
-            row.fqn.clone()
-        };
-        let label = format!("u{}:{}", row.unit, row.id);
-        let _ = writeln!(
-            buf,
-            "{:<label_width$} | {:kind_width$} | {:name_width$} | {}",
-            label,
-            row.kind,
-            row.name,
-            fqn_display,
-            label_width = label_width,
-            kind_width = kind_width,
-            name_width = name_width,
         );
     }
     buf
 }
 
-fn render_block_snapshot(entries: &[BlockSnapshot]) -> String {
-    if entries.is_empty() {
-        return "none\n".to_string();
-    }
-
-    let mut rows = entries.to_vec();
-    rows.sort_by(|a, b| {
-        a.label
-            .cmp(&b.label)
-            .then_with(|| a.kind.cmp(&b.kind))
-            .then_with(|| a.name.cmp(&b.name))
-    });
-
-    let label_width = rows
-        .iter()
-        .map(|row| row.label.len())
-        .max()
-        .unwrap_or(0);
-    let kind_width = rows.iter().map(|row| row.kind.len()).max().unwrap_or(0);
-    let name_width = rows.iter().map(|row| row.name.len()).max().unwrap_or(0);
-
-    let mut buf = String::new();
-    for row in rows {
-        let _ = writeln!(
-            buf,
-            "{:<label_width$} | {:kind_width$} | {:name_width$}",
-            row.label,
-            row.kind,
-            row.name,
-            label_width = label_width,
-            kind_width = kind_width,
-            name_width = name_width,
->>>>>>> ca3ce598
-        );
-    }
-    buf
-}
-
-<<<<<<< HEAD
 fn render_block_snapshot(entries: &[BlockSnapshot]) -> String {
     if entries.is_empty() {
         return "none\n".to_string();
@@ -497,8 +389,6 @@
     buf
 }
 
-=======
->>>>>>> ca3ce598
 fn render_symbol_dependencies(entries: &[SymbolDependencySnapshot]) -> String {
     if entries.is_empty() {
         return "none\n".to_string();
@@ -513,17 +403,12 @@
         depends.sort();
         let mut depended = row.depended_by.clone();
         depended.sort();
-<<<<<<< HEAD
         if !depends.is_empty() {
             let _ = writeln!(buf, "{} -> [{}]", row.label, depends.join(", "));
         }
         if !depended.is_empty() {
             let _ = writeln!(buf, "{} <- [{}]", row.label, depended.join(", "));
         }
-=======
-        let _ = writeln!(buf, "{} -> [{}]", row.label, depends.join(", "));
-        let _ = writeln!(buf, "{} <- [{}]", row.label, depended.join(", "));
->>>>>>> ca3ce598
     }
     buf
 }
@@ -552,11 +437,8 @@
     match kind {
         "symbols" | "blocks" => normalize_symbols(&canonical),
         "symbol-deps" | "block-deps" => normalize_symbol_deps(&canonical),
-<<<<<<< HEAD
         "graph" => normalize_graph(&canonical),
         "block-graph" => normalize_block_graph(&canonical),
-=======
->>>>>>> ca3ce598
         _ => canonical,
     }
 }
@@ -609,7 +491,6 @@
 fn normalize_symbol_deps(text: &str) -> String {
     let mut rows: Vec<_> = text
         .lines()
-<<<<<<< HEAD
         .filter_map(|line| {
             let trimmed = line.trim();
             if trimmed.is_empty() || is_empty_relation(trimmed) {
@@ -617,16 +498,11 @@
             }
             Some(trimmed.to_string())
         })
-=======
-        .filter(|line| !line.trim().is_empty())
-        .map(|line| line.trim().to_string())
->>>>>>> ca3ce598
         .collect();
     rows.sort();
     rows.join("\n")
 }
 
-<<<<<<< HEAD
 fn normalize_block_graph(text: &str) -> String {
     let trimmed = text.trim();
     if trimmed.is_empty() {
@@ -717,8 +593,6 @@
         .join("\n")
 }
 
-=======
->>>>>>> ca3ce598
 fn parse_unit_and_id(token: &str) -> (usize, u32) {
     if let Some(stripped) = token.strip_prefix('u') {
         if let Some((unit_str, id_str)) = stripped.split_once(':') {
@@ -864,10 +738,7 @@
     keep_symbols: bool,
     build_graph: bool,
     build_block_reports: bool,
-<<<<<<< HEAD
     build_block_graph: bool,
-=======
->>>>>>> ca3ce598
     keep_symbol_deps: bool,
 ) -> Result<PipelineSummary>
 where
@@ -886,11 +757,7 @@
         apply_collected_symbols(unit, globals, &collected);
         collections.push(collected);
     }
-<<<<<<< HEAD
     let mut project_graph = if build_graph || build_block_reports || build_block_graph {
-=======
-    let mut project_graph = if build_graph || build_block_reports {
->>>>>>> ca3ce598
         Some(ProjectGraph::new(&cc))
     } else {
         None
@@ -905,12 +772,8 @@
             project.add_child(unit_graph);
         }
     }
-<<<<<<< HEAD
     let (graph_dot, block_list, block_deps, block_graph) = if let Some(mut project) = project_graph
     {
-=======
-    let (graph_dot, block_list, block_deps) = if let Some(mut project) = project_graph {
->>>>>>> ca3ce598
         project.link_units();
         let graph = if build_graph {
             Some(project.render_design_graph())
@@ -920,26 +783,17 @@
         let (list, deps) = if build_block_reports {
             let (blocks, deps) = render_block_reports(&project);
             (Some(blocks), Some(deps))
-<<<<<<< HEAD
         } else {
             (None, None)
         };
         let block_graph = if build_block_graph {
             Some(render_block_graph(&project))
-=======
->>>>>>> ca3ce598
         } else {
             (None, None)
         };
-<<<<<<< HEAD
         (graph, list, deps, block_graph)
     } else {
         (None, None, None, None)
-=======
-        (graph, list, deps)
-    } else {
-        (None, None, None)
->>>>>>> ca3ce598
     };
 
     let symbols = if keep_symbols {
@@ -960,10 +814,7 @@
         block_list,
         block_deps,
         symbol_deps,
-<<<<<<< HEAD
         block_graph,
-=======
->>>>>>> ca3ce598
     })
 }
 
@@ -1054,15 +905,7 @@
     let mut cache: HashMap<u32, SymbolDependencySnapshot> = HashMap::new();
 
     for (sym_id, symbol) in symbol_map.iter() {
-<<<<<<< HEAD
         let label = format!("u{}:{}", symbol.unit_index().unwrap_or_default(), sym_id.0);
-=======
-        let label = format!(
-            "u{}:{}",
-            symbol.unit_index().unwrap_or_default(),
-            sym_id.0
-        );
->>>>>>> ca3ce598
         cache.insert(
             sym_id.0,
             SymbolDependencySnapshot {
@@ -1077,15 +920,7 @@
         let deps = symbol.depends.read().clone();
         for dep in deps {
             if let Some(target) = symbol_map.get(&dep) {
-<<<<<<< HEAD
                 let dep_label = format!("u{}:{}", target.unit_index().unwrap_or_default(), dep.0);
-=======
-                let dep_label = format!(
-                    "u{}:{}",
-                    target.unit_index().unwrap_or_default(),
-                    dep.0
-                );
->>>>>>> ca3ce598
                 if let Some(entry) = cache.get_mut(&sym_id.0) {
                     entry.depends_on.push(dep_label.clone());
                 }
@@ -1107,13 +942,9 @@
     }
     output
 }
-<<<<<<< HEAD
 fn render_block_reports(
     project: &ProjectGraph,
 ) -> (Vec<BlockSnapshot>, Vec<SymbolDependencySnapshot>) {
-=======
-fn render_block_reports(project: &ProjectGraph) -> (Vec<BlockSnapshot>, Vec<SymbolDependencySnapshot>) {
->>>>>>> ca3ce598
     use std::collections::BTreeMap;
     use std::collections::HashMap;
 
