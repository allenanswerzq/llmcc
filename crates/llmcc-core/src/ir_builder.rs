--- conflicted
+++ resolved
@@ -175,10 +175,13 @@
     /// The HirId assigned to this node
     fn build_node(&mut self, node: &dyn ParseNode, parent: Option<HirId>) -> HirId {
         let id = self.reserve_hir_id();
+        let id = self.reserve_hir_id();
         let kind_id = node.kind_id();
         let kind = Language::hir_kind(kind_id);
         let child_ids = self.collect_children(node, id);
         let base = self.make_base(id, parent, node, kind, child_ids);
+        let child_ids = self.collect_children(node, id);
+        let base = self.make_base(id, parent, node, kind, child_ids);
 
         let variant = match kind {
             HirKind::File => {
@@ -201,12 +204,7 @@
             _other => panic!("unsupported HIR kind for node {}", node.debug_info()),
         };
 
-<<<<<<< HEAD
         self.node_specs.insert(id, HirNodeSpec { base, variant });
-=======
-        self.node_specs
-            .insert(id, HirNodeSpec { base, variant });
->>>>>>> cc06a7f5
         id
     }
 
@@ -238,6 +236,7 @@
     /// Construct the base metadata for a HIR node.
     fn make_base(
         &self,
+        id: HirId,
         id: HirId,
         parent: Option<HirId>,
         node: &dyn ParseNode,
@@ -250,6 +249,7 @@
         let field_id = Self::field_id_of().unwrap_or(u16::MAX);
         HirBase {
             id,
+            id,
             parent,
             kind_id,
             start_byte,
@@ -287,10 +287,13 @@
         let name_node = node.child_by_field_name("name")?;
 
         let id = self.reserve_hir_id();
+        let id = self.reserve_hir_id();
         let kind_id = name_node.kind_id();
         let start_byte = name_node.start_byte();
         let end_byte = name_node.end_byte();
         let ident_base = HirBase {
+            id,
+            parent: Some(base.id),
             id,
             parent: Some(base.id),
             kind_id,
@@ -480,8 +483,10 @@
         {
             let mut hir_map = cc.hir_map.write();
             for (id, spec) in node_specs {
+            for (id, spec) in node_specs {
                 let parented_node = spec.into_parented_node(&cc.arena);
                 hir_map.insert(id, parented_node);
+                hir_map.insert(id, parented_node);
             }
         }
 
