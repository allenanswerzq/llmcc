<<<<<<< HEAD
use crate::describe::{RustDescriptor, Visibility};
=======
use crate::describe::{parameter::ParameterDescriptor, RustDescriptor, Visibility};
>>>>>>> ca3ce598
use crate::token::{AstVisitorRust, LangRust};
use llmcc_core::context::CompileUnit;
use llmcc_core::ir::HirNode;
use llmcc_core::symbol::SymbolKind;
use llmcc_descriptor::DescriptorTrait;
use llmcc_resolver::{
    collect_symbols_batch, CallCollection, CollectedSymbols, CollectionResult, CollectorCore,
    EnumCollection, FunctionCollection, ImplCollection, StructCollection, VariableCollection,
};

#[derive(Debug)]
struct DeclCollector<'tcx> {
    core: CollectorCore<'tcx>,
    functions: FunctionCollection,
    variables: VariableCollection,
    calls: CallCollection,
    structs: StructCollection,
    impls: ImplCollection,
    enums: EnumCollection,
}

impl<'tcx> DeclCollector<'tcx> {
    pub fn new(unit: CompileUnit<'tcx>) -> Self {
        Self {
            core: CollectorCore::new(unit),
            functions: FunctionCollection::default(),
            variables: VariableCollection::default(),
            calls: CallCollection::default(),
            structs: StructCollection::default(),
            impls: ImplCollection::default(),
            enums: EnumCollection::default(),
        }
    }

    fn unit(&self) -> CompileUnit<'tcx> {
        self.core.unit()
    }

    fn current_function_name(&self) -> Option<&str> {
        self.core.current_function_name()
    }

    fn visibility_exports(visibility: &Visibility) -> bool {
        match visibility {
            Visibility::Public => true,
            Visibility::Restricted { scope } => scope == "crate",
            _ => false,
        }
    }

    fn finish(self) -> CollectedSymbols {
        let DeclCollector {
            core,
            functions,
            variables,
            calls,
            structs,
            impls,
            enums,
            ..
        } = self;

        core.finish(CollectionResult {
            functions,
            variables,
            calls,
            structs,
            impls,
            enums,
            ..CollectionResult::default()
        })
    }
}

impl<'tcx> AstVisitorRust<'tcx> for DeclCollector<'tcx> {
    type ScopedSymbol = usize;

    fn unit(&self) -> CompileUnit<'tcx> {
        self.unit()
    }

    fn visit_children_scope(
        &mut self,
        node: &HirNode<'tcx>,
        owner_symbol: Option<Self::ScopedSymbol>,
    ) {
        let owner = node.hir_id();
        let scope_idx = self.core.ensure_scope(owner);
        if let Some(sym_idx) = owner_symbol {
            self.core.set_scope_owner_symbol(scope_idx, Some(sym_idx));
        }

        self.core.push_scope(scope_idx);
        self.visit_children(node);
        self.core.pop_scope();
    }

    fn visit_source_file(&mut self, node: HirNode<'tcx>) {
        self.visit_children_scope(&node, None);
    }

    fn visit_function_item(&mut self, node: HirNode<'tcx>) {
        if let Some(mut desc) = RustDescriptor::build_function(self.unit(), &node) {
            let is_global = Self::visibility_exports(&desc.visibility);
            let (sym_idx, fqn) =
                self.core
                    .insert_symbol(node.hir_id(), &desc.name, SymbolKind::Function, is_global);
            desc.fqn = Some(fqn.clone());
            self.functions.add(node.hir_id(), desc);
            self.visit_children_scope(&node, Some(sym_idx));
        } else {
            tracing::warn!(
                "build function error {:?} next_hir={:?}",
                self.unit().hir_text(&node),
                self.unit().hir_next()
            );
        }
    }

    fn visit_let_declaration(&mut self, node: HirNode<'tcx>) {
        if let Some(var) = RustDescriptor::build_variable(self.unit(), &node) {
            if let Some(ty) = &var.type_annotation {
                self.core
                    .find_expr_symbol(node.hir_id(), ty, SymbolKind::Struct, false);
            }

<<<<<<< HEAD
            self.variables.add(node.hir_id(), var);
=======
            let extra_bindings = var.extra_binding_names.clone();

            let (_, fqn) =
                self.core
                    .insert_symbol(node.hir_id(), &var.name, SymbolKind::Variable, false);
            var.fqn = Some(fqn);
            self.variables.add(node.hir_id(), var);

            if let Some(bindings) = extra_bindings {
                for name in bindings {
                    self.core
                        .insert_symbol(node.hir_id(), &name, SymbolKind::Variable, false);
                }
            }

>>>>>>> ca3ce598
            self.visit_children(&node);
        } else {
            tracing::warn!(
                "build variable error {:?} next_hir={:?}",
                self.unit().hir_text(&node),
                self.unit().hir_next()
            );
        }
    }

    fn visit_block(&mut self, node: HirNode<'tcx>) {
        self.visit_children_scope(&node, None);
    }

    fn visit_parameter(&mut self, node: HirNode<'tcx>) {
<<<<<<< HEAD
=======
        let descriptor = ParameterDescriptor::build(self.unit(), &node);
        for name in descriptor.names() {
            let _ = self
                .core
                .insert_symbol(node.hir_id(), name, SymbolKind::Variable, false);
        }
>>>>>>> ca3ce598
        self.visit_children(&node);
    }

    fn visit_self_parameter(&mut self, node: HirNode<'tcx>) {
<<<<<<< HEAD
=======
        let _ = self
            .core
            .insert_symbol(node.hir_id(), "self", SymbolKind::Variable, false);
>>>>>>> ca3ce598
        self.visit_children(&node);
    }

    fn visit_mod_item(&mut self, node: HirNode<'tcx>) {
        if let Some(module) = RustDescriptor::build_module(self.unit(), &node) {
            let is_global = Self::visibility_exports(&module.visibility);
            let (sym_idx, _fqn) =
                self.core
                    .insert_symbol(node.hir_id(), &module.name, SymbolKind::Module, is_global);
            self.visit_children_scope(&node, Some(sym_idx));
        } else {
            tracing::warn!(
                "failed to build module descriptor for: {:?} next_hir={:?}",
                node,
                self.unit().hir_next()
            );
        }
    }

    fn visit_type_item(&mut self, node: HirNode<'tcx>) {
        self.visit_associated_type(node);
    }

    fn visit_associated_type(&mut self, node: HirNode<'tcx>) {
        if let Some((sym_idx, _)) = self
            .core
            .insert_field_symbol(&node, LangRust::field_name, SymbolKind::DynamicType)
        {
            self.visit_children_scope(&node, Some(sym_idx));
        } else {
            self.visit_children(&node);
        }
    }

    fn visit_impl_item(&mut self, node: HirNode<'tcx>) {
        if let Some(descriptor) = RustDescriptor::build_impl(self.unit(), &node) {
            // impl Foo {}
            let owner_symbol = self.core.upsert_expr_symbol(
                node.hir_id(),
                &descriptor.target_ty,
                SymbolKind::Struct,
                false,
            );

            if owner_symbol.is_none() {
                return;
            }

            // impl Bar for Foo {}
            if let Some(ty) = &descriptor.trait_ty {
                self.core
                    .find_expr_symbol(node.hir_id(), ty, SymbolKind::Trait, false);
            }

            self.impls.add(node.hir_id(), descriptor);
            self.visit_children_scope(&node, owner_symbol);
        } else {
            tracing::warn!(
                "failed to build impl descriptor for: {:?} next_hir={:?}",
                node,
                self.unit().hir_next()
            );
        }
    }

    fn visit_trait_item(&mut self, node: HirNode<'tcx>) {
        // todo!("support trait declration");
        self.visit_struct_item(node);
    }

    fn visit_function_signature_item(&mut self, node: HirNode<'tcx>) {
        self.visit_function_item(node);
    }

    fn visit_call_expression(&mut self, node: HirNode<'tcx>) {
        if let Some(mut desc) = RustDescriptor::build_call(self.unit(), &node) {
            desc.enclosing = self.current_function_name().map(|name| name.to_string());
            // TODO:
            // self.core.insert_expr_symbol(
            //     node.hir_id(),
            //     &desc.target,
            //     SymbolKind::Trait,
            //     false,
            // );
            self.calls.add(node.hir_id(), desc);
            self.visit_children(&node);
        } else {
            tracing::warn!(
                "failed to build call descriptor for: {:?} next_hir={:?}",
                node,
                self.unit().hir_next()
            );
        }
    }

    fn visit_const_item(&mut self, node: HirNode<'tcx>) {
        if let Some(mut variable) = RustDescriptor::build_variable(self.unit(), &node) {
            let is_global = Self::visibility_exports(&variable.visibility);
            let (sym_idx, fqn) = self.core.insert_symbol(
                node.hir_id(),
                &variable.name,
                SymbolKind::Const,
                is_global,
            );
            variable.fqn = Some(fqn);
            self.variables.add(node.hir_id(), variable);
            self.visit_children_scope(&node, Some(sym_idx));
            return;
        } else {
            tracing::warn!(
                "failed to build const descriptor for: {:?} next_hir={:?}",
                node,
                self.unit().hir_next()
            );
        }
    }

    fn visit_static_item(&mut self, node: HirNode<'tcx>) {
        self.visit_const_item(node);
    }

    fn visit_type_parameter(&mut self, node: HirNode<'tcx>) {
        let child = node.opt_child_by_field(self.unit(), LangRust::field_default_type);
        if let Some(_child) = child {
            self.visit_children(&node);
        } else {
            let child = node.opt_child_by_field(self.unit(), LangRust::field_bounds);
            if let Some(child) = child {
                self.visit_children(&child);
            }
        }
    }

    fn visit_struct_item(&mut self, node: HirNode<'tcx>) {
        if let Some(mut desc) = RustDescriptor::build_struct(self.unit(), &node) {
            let is_global = Self::visibility_exports(&desc.visibility);
            let (sym_idx, fqn) =
                self.core
                    .insert_symbol(node.hir_id(), &desc.name, SymbolKind::Struct, is_global);
            desc.fqn = Some(fqn.clone());
            self.structs.add(node.hir_id(), desc);
            self.visit_children_scope(&node, Some(sym_idx));
        } else {
            tracing::warn!(
                "failed to build struct descriptor for: {:?} next_hir={:?}",
                node,
                self.unit().hir_next()
            );
        }
    }

    fn visit_enum_item(&mut self, node: HirNode<'tcx>) {
        if let Some(mut desc) = RustDescriptor::build_enum(self.unit(), &node) {
            let is_global = Self::visibility_exports(&desc.visibility);
            let (sym_idx, fqn) =
                self.core
                    .insert_symbol(node.hir_id(), &desc.name, SymbolKind::Enum, is_global);
            desc.fqn = Some(fqn.clone());
            self.enums.add(node.hir_id(), desc);
            self.visit_children_scope(&node, Some(sym_idx));
        } else {
            tracing::warn!(
                "failed to build enum descriptor for: {:?} next_hir={:?}",
                node,
                self.unit().hir_next()
            );
        }
    }

    fn visit_field_declaration(&mut self, node: HirNode<'tcx>) {
        self.visit_children(&node);
        let kind = match self.core.parent_symbol().map(|sym| sym.kind) {
            Some(SymbolKind::EnumVariant) => SymbolKind::Field,
            _ => SymbolKind::Variable,
        };
        let _ = self
            .core
            .insert_field_symbol(&node, LangRust::field_name, kind);
    }

    fn visit_enum_variant(&mut self, node: HirNode<'tcx>) {
        let owner_symbol = self
            .core
            .insert_field_symbol(&node, LangRust::field_name, SymbolKind::EnumVariant)
            .map(|(idx, _)| idx);

        if let Some(sym_idx) = owner_symbol {
            self.visit_children_scope(&node, Some(sym_idx));
        } else {
            self.visit_children(&node);
        }
    }

    fn visit_unknown(&mut self, node: HirNode<'tcx>) {
        self.visit_children(&node);
    }
}

pub fn collect_symbols<'tcx>(unit: CompileUnit<'tcx>) -> CollectedSymbols {
    let (collected, total_time, visit_time) = collect_symbols_batch(
        unit,
        DeclCollector::new,
        |collector, node| collector.visit_node(node),
        DeclCollector::finish,
    );

    if total_time.as_millis() > 10 {
        let result = &collected.result;
        tracing::trace!(
            "[COLLECT][rust] File {:?}: total={:.2}ms, visit={:.2}ms, fns={}, structs={}, impls={}, vars={}, enums={}, calls={}",
            unit.file_path().unwrap_or("unknown"),
            total_time.as_secs_f64() * 1000.0,
            visit_time.as_secs_f64() * 1000.0,
            result.functions.len(),
            result.structs.len(),
            result.impls.len(),
            result.variables.len(),
            result.enums.len(),
            result.calls.len(),
        );
    }

    collected
}<|MERGE_RESOLUTION|>--- conflicted
+++ resolved
@@ -1,8 +1,4 @@
-<<<<<<< HEAD
 use crate::describe::{RustDescriptor, Visibility};
-=======
-use crate::describe::{parameter::ParameterDescriptor, RustDescriptor, Visibility};
->>>>>>> ca3ce598
 use crate::token::{AstVisitorRust, LangRust};
 use llmcc_core::context::CompileUnit;
 use llmcc_core::ir::HirNode;
@@ -129,25 +125,7 @@
                     .find_expr_symbol(node.hir_id(), ty, SymbolKind::Struct, false);
             }
 
-<<<<<<< HEAD
             self.variables.add(node.hir_id(), var);
-=======
-            let extra_bindings = var.extra_binding_names.clone();
-
-            let (_, fqn) =
-                self.core
-                    .insert_symbol(node.hir_id(), &var.name, SymbolKind::Variable, false);
-            var.fqn = Some(fqn);
-            self.variables.add(node.hir_id(), var);
-
-            if let Some(bindings) = extra_bindings {
-                for name in bindings {
-                    self.core
-                        .insert_symbol(node.hir_id(), &name, SymbolKind::Variable, false);
-                }
-            }
-
->>>>>>> ca3ce598
             self.visit_children(&node);
         } else {
             tracing::warn!(
@@ -163,25 +141,10 @@
     }
 
     fn visit_parameter(&mut self, node: HirNode<'tcx>) {
-<<<<<<< HEAD
-=======
-        let descriptor = ParameterDescriptor::build(self.unit(), &node);
-        for name in descriptor.names() {
-            let _ = self
-                .core
-                .insert_symbol(node.hir_id(), name, SymbolKind::Variable, false);
-        }
->>>>>>> ca3ce598
         self.visit_children(&node);
     }
 
     fn visit_self_parameter(&mut self, node: HirNode<'tcx>) {
-<<<<<<< HEAD
-=======
-        let _ = self
-            .core
-            .insert_symbol(node.hir_id(), "self", SymbolKind::Variable, false);
->>>>>>> ca3ce598
         self.visit_children(&node);
     }
 
