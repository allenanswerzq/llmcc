--- conflicted
+++ resolved
@@ -516,33 +516,22 @@
                     }
                 }
 
-<<<<<<< HEAD
                 if upsert {
                     // We tried our best but couldn't find a matching symbol, then we inert a new one.
                     let (idx, _fqn) = self.insert_symbol(owner, parts.last().unwrap(), kind, is_global);
                     return Some(idx);
                 }
 
-=======
->>>>>>> ca3ce598
                 None
             }
             TypeExpr::Reference { inner, .. } => {
                 // Peel references like `&T` or `&&mut T` until we reach the underlying path.
-<<<<<<< HEAD
                 self.find_or_insert_expr_symbol(owner, inner, kind, is_global, upsert)
-=======
-                self.insert_expr_symbol(_owner, inner, kind, _is_global)
->>>>>>> ca3ce598
             }
             TypeExpr::Tuple(items) => items
                 .iter()
                 // Tuple singletons show up during parsing for `impl (Foo,)` in Rust.
-<<<<<<< HEAD
                 .find_map(|item| self.find_or_insert_expr_symbol(owner, item, kind, is_global, upsert)),
-=======
-                .find_map(|item| self.insert_expr_symbol(_owner, item, kind, _is_global)),
->>>>>>> ca3ce598
             _ => None,
         }
     }
